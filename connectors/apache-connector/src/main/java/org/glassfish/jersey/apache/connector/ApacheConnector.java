--- conflicted
+++ resolved
@@ -136,12 +136,8 @@
  * <li>{@link ApacheClientProperties#REQUEST_CONFIG}</li>
  * <li>{@link ApacheClientProperties#CREDENTIALS_PROVIDER}</li>
  * <li>{@link ApacheClientProperties#DISABLE_COOKIES}</li>
-<<<<<<< HEAD
- * <li>{@link ApacheClientProperties#COOKIESPEC_REGISTRY}</li>
-=======
  * <li>{@link ApacheClientProperties#COOKIE_SPEC_REGISTRY}</li>
  * <li>{@link ApacheClientProperties#COOKIE_STORE}</li>
->>>>>>> a4ee7f17
  * <li>{@link ClientProperties#PROXY_URI}</li>
  * <li>{@link ClientProperties#PROXY_USERNAME}</li>
  * <li>{@link ClientProperties#PROXY_PASSWORD}</li>
@@ -242,11 +238,7 @@
             }
         }
 
-<<<<<<< HEAD
-        Object cookiespecRegistryObj = config.getProperties().get(ApacheClientProperties.COOKIESPEC_REGISTRY);
-=======
         Object cookiespecRegistryObj = config.getProperties().get(ApacheClientProperties.COOKIE_SPEC_REGISTRY);
->>>>>>> a4ee7f17
         if (cookiespecRegistryObj == null) {
             cookiespecRegistry = null;
         } else {
