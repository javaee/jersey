<?xml version="1.0" encoding="UTF-8"?>
<!--

    DO NOT ALTER OR REMOVE COPYRIGHT NOTICES OR THIS HEADER.

    Copyright (c) 2010-2017 Oracle and/or its affiliates. All rights reserved.

    The contents of this file are subject to the terms of either the GNU
    General Public License Version 2 only ("GPL") or the Common Development
    and Distribution License("CDDL") (collectively, the "License").  You
    may not use this file except in compliance with the License.  You can
    obtain a copy of the License at
    http://glassfish.java.net/public/CDDL+GPL_1_1.html
    or packager/legal/LICENSE.txt.  See the License for the specific
    language governing permissions and limitations under the License.

    When distributing the software, include this License Header Notice in each
    file and include the License file at packager/legal/LICENSE.txt.

    GPL Classpath Exception:
    Oracle designates this particular file as subject to the "Classpath"
    exception as provided by Oracle in the GPL Version 2 section of the License
    file that accompanied this code.

    Modifications:
    If applicable, add the following below the License Header, with the fields
    enclosed by brackets [] replaced by your own identifying information:
    "Portions Copyright [year] [name of copyright owner]"

    Contributor(s):
    If you wish your version of this file to be governed by only the CDDL or
    only the GPL Version 2, indicate your decision by adding "[Contributor]
    elects to include this software in this distribution under the [CDDL or GPL
    Version 2] license."  If you don't indicate a single choice of license, a
    recipient has the option to distribute your version of this file under
    either the CDDL, the GPL Version 2 or to extend the choice of license to
    its licensees as provided above.  However, if you add GPL Version 2 code
    and therefore, elected the GPL Version 2 license, then the option applies
    only if the new code is made subject to such option by the copyright
    holder.

-->
<project xmlns="http://maven.apache.org/POM/4.0.0" xmlns:xsi="http://www.w3.org/2001/XMLSchema-instance" xsi:schemaLocation="http://maven.apache.org/POM/4.0.0 http://maven.apache.org/xsd/maven-4.0.0.xsd">

    <modelVersion>4.0.0</modelVersion>

    <parent>
        <groupId>org.glassfish.jersey.examples</groupId>
        <artifactId>webapp-example-parent</artifactId>
        <relativePath>../webapp-example-parent/pom.xml</relativePath>
<<<<<<< HEAD
        <version>3.0-SNAPSHOT</version>
=======
        <version>2.26-SNAPSHOT</version>
>>>>>>> e5eb1331
    </parent>

    <artifactId>bookstore-webapp</artifactId>
    <packaging>war</packaging>
    <name>jersey-examples-bookstore-webapp</name>

    <description>Jersey MVC Bookstore example.</description>

    <dependencies>
        <dependency>
            <groupId>org.glassfish.jersey.ext</groupId>
            <artifactId>jersey-mvc-jsp</artifactId>
        </dependency>

        <dependency>
            <groupId>javax.servlet</groupId>
            <artifactId>servlet-api</artifactId>
            <version>${servlet2.version}</version>
        </dependency>
        <dependency>
            <groupId>javax.servlet</groupId>
            <artifactId>jstl</artifactId>
            <version>${jstl.version}</version>
        </dependency>
    </dependencies>

    <build>
        <plugins>
            <!-- Run the application using "mvn jetty:run" -->
            <plugin>
                <groupId>org.mortbay.jetty</groupId>
                <artifactId>jetty-maven-plugin</artifactId>
                <configuration>
                    <webApp>
                        <contextPath>/bookstore-webapp</contextPath>
                    </webApp>
                    <connectors>
                        <connector implementation="org.eclipse.jetty.server.nio.SelectChannelConnector">
                            <port>8080</port>
                            <responseHeaderSize>16192</responseHeaderSize>
                        </connector>
                    </connectors>
                </configuration>
            </plugin>
        </plugins>
    </build>

    <profiles>
        <profile>
            <!-- mvn test -Prun-external-tests -->
            <id>run-external-tests</id>
            <build>
                <plugins>
                    <plugin>
                        <groupId>org.apache.maven.plugins</groupId>
                        <artifactId>maven-surefire-plugin</artifactId>
                        <configuration>
                            <systemPropertyVariables>
                                <jersey.config.test.container.factory>${external.container.factory}</jersey.config.test.container.factory>
                                <jersey.config.test.container.port>${external.container.port}</jersey.config.test.container.port>
                            </systemPropertyVariables>
                        </configuration>
                    </plugin>
                </plugins>
            </build>
            <properties>
                <!-- External test container configuration is done via properties to allow overriding via command line. -->
                <external.container.factory>org.glassfish.jersey.test.external.ExternalTestContainerFactory</external.container.factory>
                <external.container.port>8080</external.container.port>
                <maven.test.skip>false</maven.test.skip>
            </properties>
        </profile>
        <profile>
            <id>release</id>
            <build>
                <plugins>
                    <plugin>
                        <groupId>org.codehaus.mojo</groupId>
                        <artifactId>xml-maven-plugin</artifactId>
                    </plugin>
                    <plugin>
                        <groupId>org.apache.maven.plugins</groupId>
                        <artifactId>maven-assembly-plugin</artifactId>
                    </plugin>
                    <plugin>
                        <groupId>org.apache.maven.plugins</groupId>
                        <artifactId>maven-surefire-plugin</artifactId>
                        <configuration>
                            <skip>true</skip>
                        </configuration>
                    </plugin>
                </plugins>
            </build>
        </profile>
    </profiles>

    <properties>
        <maven.test.skip>true</maven.test.skip>
    </properties>

</project><|MERGE_RESOLUTION|>--- conflicted
+++ resolved
@@ -48,11 +48,7 @@
         <groupId>org.glassfish.jersey.examples</groupId>
         <artifactId>webapp-example-parent</artifactId>
         <relativePath>../webapp-example-parent/pom.xml</relativePath>
-<<<<<<< HEAD
-        <version>3.0-SNAPSHOT</version>
-=======
         <version>2.26-SNAPSHOT</version>
->>>>>>> e5eb1331
     </parent>
 
     <artifactId>bookstore-webapp</artifactId>
