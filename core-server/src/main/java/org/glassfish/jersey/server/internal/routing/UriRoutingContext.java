/*
 * DO NOT ALTER OR REMOVE COPYRIGHT NOTICES OR THIS HEADER.
 *
<<<<<<< HEAD
 * Copyright (c) 2011-2016 Oracle and/or its affiliates. All rights reserved.
=======
 * Copyright (c) 2011-2017 Oracle and/or its affiliates. All rights reserved.
>>>>>>> e5eb1331
 *
 * The contents of this file are subject to the terms of either the GNU
 * General Public License Version 2 only ("GPL") or the Common Development
 * and Distribution License("CDDL") (collectively, the "License").  You
 * may not use this file except in compliance with the License.  You can
 * obtain a copy of the License at
 * http://glassfish.java.net/public/CDDL+GPL_1_1.html
 * or packager/legal/LICENSE.txt.  See the License for the specific
 * language governing permissions and limitations under the License.
 *
 * When distributing the software, include this License Header Notice in each
 * file and include the License file at packager/legal/LICENSE.txt.
 *
 * GPL Classpath Exception:
 * Oracle designates this particular file as subject to the "Classpath"
 * exception as provided by Oracle in the GPL Version 2 section of the License
 * file that accompanied this code.
 *
 * Modifications:
 * If applicable, add the following below the License Header, with the fields
 * enclosed by brackets [] replaced by your own identifying information:
 * "Portions Copyright [year] [name of copyright owner]"
 *
 * Contributor(s):
 * If you wish your version of this file to be governed by only the CDDL or
 * only the GPL Version 2, indicate your decision by adding "[Contributor]
 * elects to include this software in this distribution under the [CDDL or GPL
 * Version 2] license."  If you don't indicate a single choice of license, a
 * recipient has the option to distribute your version of this file under
 * either the CDDL, the GPL Version 2 or to extend the choice of license to
 * its licensees as provided above.  However, if you add GPL Version 2 code
 * and therefore, elected the GPL Version 2 license, then the option applies
 * only if the new code is made subject to such option by the copyright
 * holder.
 */

package org.glassfish.jersey.server.internal.routing;

import java.lang.reflect.Method;
import java.net.URI;
import java.util.ArrayList;
import java.util.Collections;
import java.util.Iterator;
import java.util.LinkedList;
import java.util.List;
import java.util.Map;
import java.util.function.Function;
import java.util.regex.MatchResult;
import java.util.stream.Collectors;

import javax.ws.rs.core.MultivaluedHashMap;
import javax.ws.rs.core.MultivaluedMap;
import javax.ws.rs.core.PathSegment;
import javax.ws.rs.core.UriBuilder;

import org.glassfish.jersey.internal.util.collection.ImmutableMultivaluedMap;
import org.glassfish.jersey.message.internal.TracingLogger;
import org.glassfish.jersey.server.ContainerRequest;
import org.glassfish.jersey.server.internal.ServerTraceEvent;
import org.glassfish.jersey.server.internal.process.Endpoint;
import org.glassfish.jersey.server.model.Resource;
import org.glassfish.jersey.server.model.ResourceMethod;
import org.glassfish.jersey.server.model.ResourceMethodInvoker;
import org.glassfish.jersey.server.model.RuntimeResource;
import org.glassfish.jersey.uri.UriComponent;
import org.glassfish.jersey.uri.UriTemplate;
import org.glassfish.jersey.uri.internal.JerseyUriBuilder;

/**
 * Default implementation of the routing context as well as URI information provider.
 *
 * @author Marek Potociar (marek.potociar at oracle.com)
 */
public class UriRoutingContext implements RoutingContext {

    private final LinkedList<MatchResult> matchResults = new LinkedList<>();
    private final LinkedList<Object> matchedResources = new LinkedList<>();
    private final LinkedList<UriTemplate> templates = new LinkedList<>();

    private final MultivaluedHashMap<String, String> encodedTemplateValues = new MultivaluedHashMap<>();
    private final ImmutableMultivaluedMap<String, String> encodedTemplateValuesView =
            new ImmutableMultivaluedMap<>(encodedTemplateValues);

    private final LinkedList<String> paths = new LinkedList<>();
    private final LinkedList<RuntimeResource> matchedRuntimeResources = new LinkedList<>();
    private final LinkedList<ResourceMethod> matchedLocators = new LinkedList<>();
    private final LinkedList<Resource> locatorSubResources = new LinkedList<>();

    private final TracingLogger tracingLogger;

    private volatile ResourceMethod matchedResourceMethod = null;
    private volatile Throwable mappedThrowable = null;

    private Endpoint endpoint;

    private MultivaluedHashMap<String, String> decodedTemplateValues;
    private ImmutableMultivaluedMap<String, String> decodedTemplateValuesView;

    private ImmutableMultivaluedMap<String, String> encodedQueryParamsView;
    private ImmutableMultivaluedMap<String, String> decodedQueryParamsView;

    /**
     * Injection constructor.
     *
     * @param requestContext request reference.
     */
    public UriRoutingContext(final ContainerRequest requestContext) {
        this.requestContext = requestContext;
        this.tracingLogger = TracingLogger.getInstance(requestContext);
    }

    // RoutingContext
    @Override
    public void pushMatchResult(final MatchResult matchResult) {
        matchResults.push(matchResult);
    }

    @Override
    public void pushMatchedResource(final Object resource) {
        tracingLogger.log(ServerTraceEvent.MATCH_RESOURCE, resource);
        matchedResources.push(resource);
    }

    @Override
    public Object peekMatchedResource() {
        return matchedResources.peek();
    }

    @Override
    public void pushMatchedLocator(final ResourceMethod resourceLocator) {
        tracingLogger.log(ServerTraceEvent.MATCH_LOCATOR, resourceLocator.getInvocable().getHandlingMethod());
        matchedLocators.push(resourceLocator);
    }

    @Override
    public void pushLeftHandPath() {
        final String rightHandPath = getFinalMatchingGroup();
        final int rhpLength = (rightHandPath != null) ? rightHandPath.length() : 0;

        final String encodedRequestPath = getPath(false);

        final int length = encodedRequestPath.length() - rhpLength;
        if (length <= 0) {
            paths.addFirst("");
        } else {
            paths.addFirst(encodedRequestPath.substring(0, length));
        }
    }

    @Override
    public void pushTemplates(final UriTemplate resourceTemplate, final UriTemplate methodTemplate) {
        final Iterator<MatchResult> matchResultIterator = matchResults.iterator();
        templates.push(resourceTemplate);
        if (methodTemplate != null) {
            templates.push(methodTemplate);
            // fast-forward the match result iterator to second element in the stack
            matchResultIterator.next();
        }

        pushMatchedTemplateValues(resourceTemplate, matchResultIterator.next());
        if (methodTemplate != null) {
            // use the match result from the top of the stack
            pushMatchedTemplateValues(methodTemplate, matchResults.peek());
        }
    }

    private void pushMatchedTemplateValues(final UriTemplate template, final MatchResult matchResult) {
        int i = 1;
        for (final String templateVariable : template.getTemplateVariables()) {
            final String value = matchResult.group(i++);
            encodedTemplateValues.addFirst(templateVariable, value);
            if (decodedTemplateValues != null) {
                decodedTemplateValues.addFirst(
                        UriComponent.decode(templateVariable, UriComponent.Type.PATH_SEGMENT),
                        UriComponent.decode(value, UriComponent.Type.PATH));
            }
        }
    }

    @Override
    public String getFinalMatchingGroup() {
        final MatchResult mr = matchResults.peek();
        if (mr == null) {
            return null;
        }

        final String finalGroup = mr.group(mr.groupCount());
        // We have found a match but the right hand path pattern did not match anything
        // so just returning an empty string as a final matching group result.
        // Otherwise a non-empty patterns would fail to match the right-hand-path properly.
        // See also PatternWithGroups.match(CharSequence) implementation.
        return finalGroup == null ? "" : finalGroup;
    }

    @Override
    public LinkedList<MatchResult> getMatchedResults() {
        return matchResults;
    }

    @Override
    public void setEndpoint(final Endpoint endpoint) {
        this.endpoint = endpoint;
    }

    @Override
    public Endpoint getEndpoint() {
        return endpoint;
    }

    @Override
    public void setMatchedResourceMethod(final ResourceMethod resourceMethod) {
        tracingLogger.log(ServerTraceEvent.MATCH_RESOURCE_METHOD, resourceMethod.getInvocable().getHandlingMethod());
        this.matchedResourceMethod = resourceMethod;
    }

    @Override
    public void pushMatchedRuntimeResource(final RuntimeResource runtimeResource) {
        if (tracingLogger.isLogEnabled(ServerTraceEvent.MATCH_RUNTIME_RESOURCE)) {
            tracingLogger.log(ServerTraceEvent.MATCH_RUNTIME_RESOURCE,
                    runtimeResource.getResources().get(0).getPath(),
                    runtimeResource.getResources().get(0).getPathPattern().getRegex(),
                    matchResults.peek().group()
                            .substring(0, matchResults.peek().group().length() - getFinalMatchingGroup().length()),
                    matchResults.peek().group());
        }

        this.matchedRuntimeResources.push(runtimeResource);
    }

    @Override
    public void pushLocatorSubResource(final Resource subResourceFromLocator) {
        this.locatorSubResources.push(subResourceFromLocator);
    }

    // UriInfo
    private final ContainerRequest requestContext;

    @Override
    public URI getAbsolutePath() {
        return requestContext.getAbsolutePath();
    }

    @Override
    public UriBuilder getAbsolutePathBuilder() {
        return new JerseyUriBuilder().uri(getAbsolutePath());
    }

    @Override
    public URI getBaseUri() {
        return requestContext.getBaseUri();
    }

    @Override
    public UriBuilder getBaseUriBuilder() {
        return new JerseyUriBuilder().uri(getBaseUri());
    }

    @Override
    public List<Object> getMatchedResources() {
        return Collections.unmodifiableList(matchedResources);
    }

    @Override
    public List<String> getMatchedURIs() {
        return getMatchedURIs(true);
    }

    private static final Function<String, String> PATH_DECODER = input -> UriComponent.decode(input, UriComponent.Type.PATH);

    @Override
    public List<String> getMatchedURIs(final boolean decode) {
        final List<String> result;
        if (decode) {
            result = paths.stream().map(PATH_DECODER).collect(Collectors.toList());
        } else {
            result = paths;
        }
        return Collections.unmodifiableList(result);
    }

    @Override
    public String getPath() {
        return requestContext.getPath(true);
    }

    @Override
    public String getPath(final boolean decode) {
        return requestContext.getPath(decode);
    }

    @Override
    public MultivaluedMap<String, String> getPathParameters() {
        return getPathParameters(true);
    }

    @Override
    public MultivaluedMap<String, String> getPathParameters(final boolean decode) {
        if (decode) {
            if (decodedTemplateValuesView != null) {
                return decodedTemplateValuesView;
            } else if (decodedTemplateValues == null) {
                decodedTemplateValues = new MultivaluedHashMap<>();
                for (final Map.Entry<String, List<String>> e : encodedTemplateValues.entrySet()) {
                    decodedTemplateValues.put(
                            UriComponent.decode(e.getKey(), UriComponent.Type.PATH_SEGMENT),
                            // we need to keep the ability to add new entries
                            e.getValue().stream().map(s -> UriComponent.decode(s, UriComponent.Type.PATH))
<<<<<<< HEAD
                                    .collect(Collectors.toCollection(ArrayList::new)));
=======
                             .collect(Collectors.toCollection(ArrayList::new)));
>>>>>>> e5eb1331
                }
            }
            decodedTemplateValuesView = new ImmutableMultivaluedMap<>(decodedTemplateValues);

            return decodedTemplateValuesView;
        } else {
            return encodedTemplateValuesView;
        }
    }

    @Override
    public List<PathSegment> getPathSegments() {
        return getPathSegments(true);
    }

    @Override
    public List<PathSegment> getPathSegments(final boolean decode) {
        final String requestPath = requestContext.getPath(false);
        return Collections.unmodifiableList(UriComponent.decodePath(requestPath, decode));
    }

    @Override
    public MultivaluedMap<String, String> getQueryParameters() {
        return getQueryParameters(true);
    }

    @Override
    public MultivaluedMap<String, String> getQueryParameters(final boolean decode) {
        if (decode) {
            if (decodedQueryParamsView != null) {
                return decodedQueryParamsView;
            }

            decodedQueryParamsView =
                    new ImmutableMultivaluedMap<>(UriComponent.decodeQuery(getRequestUri(), true));

            return decodedQueryParamsView;
        } else {
            if (encodedQueryParamsView != null) {
                return encodedQueryParamsView;
            }

            encodedQueryParamsView =
                    new ImmutableMultivaluedMap<>(UriComponent.decodeQuery(getRequestUri(), false));

            return encodedQueryParamsView;

        }
    }

    /**
     * Invalidate internal URI component cache views.
     * <p>
     * This method needs to be called if request URI information changes.
     * </p>
     */
    public void invalidateUriComponentViews() {
        this.decodedQueryParamsView = null;
        this.encodedQueryParamsView = null;
    }

    @Override
    public URI getRequestUri() {
        return requestContext.getRequestUri();
    }

    @Override
    public UriBuilder getRequestUriBuilder() {
        return UriBuilder.fromUri(getRequestUri());
    }

    // ExtendedUriInfo
    @Override
    public Throwable getMappedThrowable() {
        return mappedThrowable;
    }

    @Override
    public void setMappedThrowable(final Throwable mappedThrowable) {
        this.mappedThrowable = mappedThrowable;
    }

    @Override
    public List<UriTemplate> getMatchedTemplates() {
        return Collections.unmodifiableList(templates);
    }

    @Override
    public List<PathSegment> getPathSegments(final String name) {
        return getPathSegments(name, true);
    }

    @Override
    public List<PathSegment> getPathSegments(final String name, final boolean decode) {
        final int[] bounds = getPathParameterBounds(name);
        if (bounds != null) {
            final String path = matchResults.getLast().group();
            // Work out how many path segments are up to the start
            // and end position of the matching path parameter value
            // This assumes that the path always starts with a '/'
            int segmentsStart = 0;
            for (int x = 0; x < bounds[0]; x++) {
                if (path.charAt(x) == '/') {
                    segmentsStart++;
                }
            }
            int segmentsEnd = segmentsStart;
            for (int x = bounds[0]; x < bounds[1]; x++) {
                if (path.charAt(x) == '/') {
                    segmentsEnd++;
                }
            }

            return getPathSegments(decode).subList(segmentsStart - 1, segmentsEnd);
        } else {
            return Collections.emptyList();
        }
    }

    private int[] getPathParameterBounds(final String name) {
        final Iterator<UriTemplate> templatesIterator = templates.iterator();
        final Iterator<MatchResult> matchResultsIterator = matchResults.iterator();
        while (templatesIterator.hasNext()) {
            MatchResult mr = matchResultsIterator.next();
            // Find the index of path parameter
            final int pIndex = getLastPathParameterIndex(name, templatesIterator.next());
            if (pIndex != -1) {
                int pathLength = mr.group().length();
                int segmentIndex = mr.end(pIndex + 1);
                final int groupLength = segmentIndex - mr.start(pIndex + 1);

                // Find the absolute position of the end of the
                // capturing group in the request path
                while (matchResultsIterator.hasNext()) {
                    mr = matchResultsIterator.next();
                    segmentIndex += mr.group().length() - pathLength;
                    pathLength = mr.group().length();
                }
                return new int[] {segmentIndex - groupLength, segmentIndex};
            }
        }
        return null;
    }

    private int getLastPathParameterIndex(final String name, final UriTemplate t) {
        int i = 0;
        int pIndex = -1;
        for (final String parameterName : t.getTemplateVariables()) {
            if (parameterName.equals(name)) {
                pIndex = i;
            }
            i++;
        }
        return pIndex;
    }

    @Override
    public Method getResourceMethod() {
        return endpoint instanceof ResourceMethodInvoker
                ? ((ResourceMethodInvoker) endpoint).getResourceMethod() : null;
    }

    @Override
    public Class<?> getResourceClass() {
        return endpoint instanceof ResourceMethodInvoker
                ? ((ResourceMethodInvoker) endpoint).getResourceClass() : null;
    }

    @Override
    public List<RuntimeResource> getMatchedRuntimeResources() {
        return this.matchedRuntimeResources;
    }

    @Override
    public ResourceMethod getMatchedResourceMethod() {
        return matchedResourceMethod;
    }

    @Override
    public List<ResourceMethod> getMatchedResourceLocators() {
        return matchedLocators;
    }

    @Override
    public List<Resource> getLocatorSubResources() {
        return locatorSubResources;
    }

    @Override
    public Resource getMatchedModelResource() {
        return matchedResourceMethod == null ? null : matchedResourceMethod.getParent();
    }

    @Override
    public URI resolve(final URI uri) {
        return UriTemplate.resolve(getBaseUri(), uri);
    }

    @Override
    public URI relativize(URI uri) {
        if (!uri.isAbsolute()) {
            uri = resolve(uri);
        }

        return UriTemplate.relativize(getRequestUri(), uri);
    }
}<|MERGE_RESOLUTION|>--- conflicted
+++ resolved
@@ -1,11 +1,7 @@
 /*
  * DO NOT ALTER OR REMOVE COPYRIGHT NOTICES OR THIS HEADER.
  *
-<<<<<<< HEAD
- * Copyright (c) 2011-2016 Oracle and/or its affiliates. All rights reserved.
-=======
  * Copyright (c) 2011-2017 Oracle and/or its affiliates. All rights reserved.
->>>>>>> e5eb1331
  *
  * The contents of this file are subject to the terms of either the GNU
  * General Public License Version 2 only ("GPL") or the Common Development
@@ -313,11 +309,7 @@
                             UriComponent.decode(e.getKey(), UriComponent.Type.PATH_SEGMENT),
                             // we need to keep the ability to add new entries
                             e.getValue().stream().map(s -> UriComponent.decode(s, UriComponent.Type.PATH))
-<<<<<<< HEAD
-                                    .collect(Collectors.toCollection(ArrayList::new)));
-=======
                              .collect(Collectors.toCollection(ArrayList::new)));
->>>>>>> e5eb1331
                 }
             }
             decodedTemplateValuesView = new ImmutableMultivaluedMap<>(decodedTemplateValues);
