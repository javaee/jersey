--- conflicted
+++ resolved
@@ -46,11 +46,7 @@
     <parent>
         <groupId>org.glassfish.jersey.incubator</groupId>
         <artifactId>project</artifactId>
-<<<<<<< HEAD
-        <version>3.0-SNAPSHOT</version>
-=======
-        <version>2.24-SNAPSHOT</version>
->>>>>>> e5eb1331
+        <version>2.26-SNAPSHOT</version>
     </parent>
 
     <groupId>org.glassfish.jersey.media</groupId>
