/*
 * DO NOT ALTER OR REMOVE COPYRIGHT NOTICES OR THIS HEADER.
 *
 * Copyright (c) 2013-2017 Oracle and/or its affiliates. All rights reserved.
 *
 * The contents of this file are subject to the terms of either the GNU
 * General Public License Version 2 only ("GPL") or the Common Development
 * and Distribution License("CDDL") (collectively, the "License").  You
 * may not use this file except in compliance with the License.  You can
 * obtain a copy of the License at
 * http://glassfish.java.net/public/CDDL+GPL_1_1.html
 * or packager/legal/LICENSE.txt.  See the License for the specific
 * language governing permissions and limitations under the License.
 *
 * When distributing the software, include this License Header Notice in each
 * file and include the License file at packager/legal/LICENSE.txt.
 *
 * GPL Classpath Exception:
 * Oracle designates this particular file as subject to the "Classpath"
 * exception as provided by Oracle in the GPL Version 2 section of the License
 * file that accompanied this code.
 *
 * Modifications:
 * If applicable, add the following below the License Header, with the fields
 * enclosed by brackets [] replaced by your own identifying information:
 * "Portions Copyright [year] [name of copyright owner]"
 *
 * Contributor(s):
 * If you wish your version of this file to be governed by only the CDDL or
 * only the GPL Version 2, indicate your decision by adding "[Contributor]
 * elects to include this software in this distribution under the [CDDL or GPL
 * Version 2] license."  If you don't indicate a single choice of license, a
 * recipient has the option to distribute your version of this file under
 * either the CDDL, the GPL Version 2 or to extend the choice of license to
 * its licensees as provided above.  However, if you add GPL Version 2 code
 * and therefore, elected the GPL Version 2 license, then the option applies
 * only if the new code is made subject to such option by the copyright
 * holder.
 */

package org.glassfish.jersey.jetty;

import java.net.URI;
import java.util.concurrent.ThreadFactory;

import javax.ws.rs.ProcessingException;

import org.glassfish.jersey.internal.guava.ThreadFactoryBuilder;
import org.glassfish.jersey.jetty.internal.LocalizationMessages;
import org.glassfish.jersey.process.JerseyProcessingUncaughtExceptionHandler;
import org.glassfish.jersey.server.ContainerFactory;
import org.glassfish.jersey.server.ResourceConfig;
import org.glassfish.jersey.server.spi.Container;

import org.eclipse.jetty.server.Connector;
import org.eclipse.jetty.server.HttpConfiguration;
import org.eclipse.jetty.server.HttpConnectionFactory;
import org.eclipse.jetty.server.SecureRequestCustomizer;
import org.eclipse.jetty.server.Server;
import org.eclipse.jetty.server.ServerConnector;
import org.eclipse.jetty.server.SslConnectionFactory;
import org.eclipse.jetty.util.ssl.SslContextFactory;
import org.eclipse.jetty.util.thread.QueuedThreadPool;

<<<<<<< HEAD
import org.glassfish.jersey.internal.guava.ThreadFactoryBuilder;

=======
>>>>>>> e5eb1331
/**
 * Factory for creating and starting Jetty server handlers. This returns
 * a handle to the started server as {@link Server} instances, which allows
 * the server to be stopped by invoking the {@link org.eclipse.jetty.server.Server#stop()} method.
 * <p/>
 * To start the server in HTTPS mode an {@link SslContextFactory} can be provided.
 * This will be used to decrypt and encrypt information sent over the
 * connected TCP socket channel.
 *
 * @author Arul Dhesiaseelan (aruld@acm.org)
 * @author Marek Potociar (marek.potociar at oracle.com)
 */
public final class JettyHttpContainerFactory {

    private JettyHttpContainerFactory() {
    }

    /**
     * Creates a {@link Server} instance that registers an {@link org.eclipse.jetty.server.Handler}.
     *
     * @param uri uri on which the {@link org.glassfish.jersey.server.ApplicationHandler} will be deployed. Only first path
     *            segment will be used as context path, the rest will be ignored.
     * @return newly created {@link Server}.
     *
     * @throws ProcessingException      in case of any failure when creating a new Jetty {@code Server} instance.
     * @throws IllegalArgumentException if {@code uri} is {@code null}.
     */
    public static Server createServer(final URI uri) throws ProcessingException {
        return createServer(uri, null, null, true);
    }

    /**
     * Creates a {@link Server} instance that registers an {@link org.eclipse.jetty.server.Handler}.
     *
     * @param uri   uri on which the {@link org.glassfish.jersey.server.ApplicationHandler} will be deployed. Only first path
     *              segment will be used as context path, the rest will be ignored.
     * @param start if set to false, server will not get started, which allows to configure the underlying transport
     *              layer, see above for details.
     * @return newly created {@link Server}.
     *
     * @throws ProcessingException      in case of any failure when creating a new Jetty {@code Server} instance.
     * @throws IllegalArgumentException if {@code uri} is {@code null}.
     */
    public static Server createServer(final URI uri, final boolean start) throws ProcessingException {
        return createServer(uri, null, null, start);
    }

    /**
     * Create a {@link Server} that registers an {@link org.eclipse.jetty.server.Handler} that
     * in turn manages all root resource and provider classes declared by the
     * resource configuration.
     * <p/>
     * This implementation defers to the
     * {@link org.glassfish.jersey.server.ContainerFactory#createContainer(Class, javax.ws.rs.core.Application)} method
     * for creating an Container that manages the root resources.
     *
     * @param uri    the URI to create the http server. The URI scheme must be
     *               equal to "http". The URI user information and host
     *               are ignored If the URI port is not present then port 80 will be
     *               used. The URI path, query and fragment components are ignored.
     * @param config the resource configuration.
     * @return newly created {@link Server}.
     *
     * @throws ProcessingException      in case of any failure when creating a new Jetty {@code Server} instance.
     * @throws IllegalArgumentException if {@code uri} is {@code null}.
     */
    public static Server createServer(final URI uri, final ResourceConfig config)
            throws ProcessingException {

        final JettyHttpContainer container = ContainerFactory.createContainer(JettyHttpContainer.class, config);
        return createServer(uri, null, container, true);
    }

    /**
     * Create a {@link Server} that registers an {@link org.eclipse.jetty.server.Handler} that
     * in turn manages all root resource and provider classes declared by the
     * resource configuration.
     * <p/>
     * This implementation defers to the
     * {@link org.glassfish.jersey.server.ContainerFactory#createContainer(Class, javax.ws.rs.core.Application)} method
     * for creating an Container that manages the root resources.
     *
     * @param uri           URI on which the Jersey web application will be deployed. Only first path segment will be
     *                      used as context path, the rest will be ignored.
     * @param configuration web application configuration.
     * @param start         if set to false, server will not get started, which allows to configure the underlying
     *                      transport layer, see above for details.
     * @return newly created {@link Server}.
     *
     * @throws ProcessingException      in case of any failure when creating a new Jetty {@code Server} instance.
     * @throws IllegalArgumentException if {@code uri} is {@code null}.
     */
    public static Server createServer(final URI uri, final ResourceConfig configuration, final boolean start)
            throws ProcessingException {
        return createServer(uri, null, ContainerFactory.createContainer(JettyHttpContainer.class, configuration), start);
    }


    /**
     * Create a {@link Server} that registers an {@link org.eclipse.jetty.server.Handler} that
     * in turn manages all root resource and provider classes declared by the
     * resource configuration.
     *
     * @param uri           the URI to create the http server. The URI scheme must be
     *                      equal to "https". The URI user information and host
     *                      are ignored If the URI port is not present then port 143 will be
     *                      used. The URI path, query and fragment components are ignored.
     * @param config        the resource configuration.
     * @param parentContext DI provider specific context with application's registered bindings.
     * @param start         if set to false, server will not get started, this allows end users to set
     *                      additional properties on the underlying listener.
     * @return newly created {@link Server}.
     *
     * @throws ProcessingException      in case of any failure when creating a new Jetty {@code Server} instance.
     * @throws IllegalArgumentException if {@code uri} is {@code null}.
     * @see JettyHttpContainer
     * @since 2.12
     */
    public static Server createServer(final URI uri, final ResourceConfig config, final boolean start,
                                      final Object parentContext) {
        return createServer(uri, null, new JettyHttpContainer(config, parentContext), start);
    }


    /**
     * Create a {@link Server} that registers an {@link org.eclipse.jetty.server.Handler} that
     * in turn manages all root resource and provider classes declared by the
     * resource configuration.
     *
     * @param uri           the URI to create the http server. The URI scheme must be
     *                      equal to "https". The URI user information and host
     *                      are ignored If the URI port is not present then port 143 will be
     *                      used. The URI path, query and fragment components are ignored.
     * @param config        the resource configuration.
     * @param parentContext DI provider specific context with application's registered bindings.
     * @return newly created {@link Server}.
     *
     * @throws ProcessingException      in case of any failure when creating a new Jetty {@code Server} instance.
     * @throws IllegalArgumentException if {@code uri} is {@code null}.
     * @see JettyHttpContainer
     * @since 2.12
     */
    public static Server createServer(final URI uri, final ResourceConfig config, final Object parentContext) {
        return createServer(uri, null, new JettyHttpContainer(config, parentContext), true);
    }

    /**
     * Create a {@link Server} that registers an {@link org.eclipse.jetty.server.Handler} that
     * in turn manages all root resource and provider classes declared by the
     * resource configuration.
     * <p/>
     * This implementation defers to the
     * {@link ContainerFactory#createContainer(Class, javax.ws.rs.core.Application)} method
     * for creating an Container that manages the root resources.
     *
     * @param uri               the URI to create the http server. The URI scheme must be
     *                          equal to {@code https}. The URI user information and host
     *                          are ignored. If the URI port is not present then port
     *                          {@value org.glassfish.jersey.server.spi.Container#DEFAULT_HTTPS_PORT} will be
     *                          used. The URI path, query and fragment components are ignored.
     * @param sslContextFactory this is the SSL context factory used to configure SSL connector
     * @param config            the resource configuration.
     * @return newly created {@link Server}.
     *
     * @throws ProcessingException      in case of any failure when creating a new Jetty {@code Server} instance.
     * @throws IllegalArgumentException if {@code uri} is {@code null}.
     */
    public static Server createServer(final URI uri, final SslContextFactory sslContextFactory, final ResourceConfig config)
            throws ProcessingException {
        final JettyHttpContainer container = ContainerFactory.createContainer(JettyHttpContainer.class, config);
        return createServer(uri, sslContextFactory, container, true);
    }

    /**
     * Create a {@link Server} that registers an {@link org.eclipse.jetty.server.Handler} that
     * in turn manages all root resource and provider classes found by searching the
     * classes referenced in the java classpath.
     *
     * @param uri               the URI to create the http server. The URI scheme must be
     *                          equal to {@code https}. The URI user information and host
     *                          are ignored. If the URI port is not present then port
     *                          {@value org.glassfish.jersey.server.spi.Container#DEFAULT_HTTPS_PORT} will be
     *                          used. The URI path, query and fragment components are ignored.
     * @param sslContextFactory this is the SSL context factory used to configure SSL connector
     * @param handler           the container that handles all HTTP requests
     * @param start             if set to false, server will not get started, this allows end users to set
     *                          additional properties on the underlying listener.
     * @return newly created {@link Server}.
     *
     * @throws ProcessingException      in case of any failure when creating a new Jetty {@code Server} instance.
     * @throws IllegalArgumentException if {@code uri} is {@code null}.
     * @see JettyHttpContainer
     */
    public static Server createServer(final URI uri,
                                      final SslContextFactory sslContextFactory,
                                      final JettyHttpContainer handler,
                                      final boolean start) {
        if (uri == null) {
            throw new IllegalArgumentException(LocalizationMessages.URI_CANNOT_BE_NULL());
        }
        final String scheme = uri.getScheme();
        int defaultPort = Container.DEFAULT_HTTP_PORT;

        if (sslContextFactory == null) {
            if (!"http".equalsIgnoreCase(scheme)) {
                throw new IllegalArgumentException(LocalizationMessages.WRONG_SCHEME_WHEN_USING_HTTP());
            }
        } else {
            if (!"https".equalsIgnoreCase(scheme)) {
                throw new IllegalArgumentException(LocalizationMessages.WRONG_SCHEME_WHEN_USING_HTTPS());
            }
            defaultPort = Container.DEFAULT_HTTPS_PORT;
        }
        final int port = (uri.getPort() == -1) ? defaultPort : uri.getPort();

        final Server server = new Server(new JettyConnectorThreadPool());
        final HttpConfiguration config = new HttpConfiguration();
        if (sslContextFactory != null) {
            config.setSecureScheme("https");
            config.setSecurePort(port);
            config.addCustomizer(new SecureRequestCustomizer());

            final ServerConnector https = new ServerConnector(server,
                    new SslConnectionFactory(sslContextFactory, "http/1.1"),
                    new HttpConnectionFactory(config));
            https.setPort(port);
            server.setConnectors(new Connector[]{https});

        } else {
            final ServerConnector http = new ServerConnector(server, new HttpConnectionFactory(config));
            http.setPort(port);
            server.setConnectors(new Connector[]{http});
        }
        if (handler != null) {
            server.setHandler(handler);
        }

        if (start) {
            try {
                // Start the server.
                server.start();
            } catch (final Exception e) {
                throw new ProcessingException(LocalizationMessages.ERROR_WHEN_CREATING_SERVER(), e);
            }
        }
        return server;
    }

    private static final class JettyConnectorThreadPool extends QueuedThreadPool {
        private final ThreadFactory threadFactory = new ThreadFactoryBuilder()
                .setNameFormat("jetty-http-server-%d")
                .setUncaughtExceptionHandler(new JerseyProcessingUncaughtExceptionHandler())
                .build();

        @Override
        protected Thread newThread(Runnable runnable) {
            return threadFactory.newThread(runnable);
        }
    }
}<|MERGE_RESOLUTION|>--- conflicted
+++ resolved
@@ -62,11 +62,6 @@
 import org.eclipse.jetty.util.ssl.SslContextFactory;
 import org.eclipse.jetty.util.thread.QueuedThreadPool;
 
-<<<<<<< HEAD
-import org.glassfish.jersey.internal.guava.ThreadFactoryBuilder;
-
-=======
->>>>>>> e5eb1331
 /**
  * Factory for creating and starting Jetty server handlers. This returns
  * a handle to the started server as {@link Server} instances, which allows
