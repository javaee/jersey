/*
 * DO NOT ALTER OR REMOVE COPYRIGHT NOTICES OR THIS HEADER.
 *
 * Copyright (c) 2012-2017 Oracle and/or its affiliates. All rights reserved.
 *
 * The contents of this file are subject to the terms of either the GNU
 * General Public License Version 2 only ("GPL") or the Common Development
 * and Distribution License("CDDL") (collectively, the "License").  You
 * may not use this file except in compliance with the License.  You can
 * obtain a copy of the License at
 * http://glassfish.java.net/public/CDDL+GPL_1_1.html
 * or packager/legal/LICENSE.txt.  See the License for the specific
 * language governing permissions and limitations under the License.
 *
 * When distributing the software, include this License Header Notice in each
 * file and include the License file at packager/legal/LICENSE.txt.
 *
 * GPL Classpath Exception:
 * Oracle designates this particular file as subject to the "Classpath"
 * exception as provided by Oracle in the GPL Version 2 section of the License
 * file that accompanied this code.
 *
 * Modifications:
 * If applicable, add the following below the License Header, with the fields
 * enclosed by brackets [] replaced by your own identifying information:
 * "Portions Copyright [year] [name of copyright owner]"
 *
 * Contributor(s):
 * If you wish your version of this file to be governed by only the CDDL or
 * only the GPL Version 2, indicate your decision by adding "[Contributor]
 * elects to include this software in this distribution under the [CDDL or GPL
 * Version 2] license."  If you don't indicate a single choice of license, a
 * recipient has the option to distribute your version of this file under
 * either the CDDL, the GPL Version 2 or to extend the choice of license to
 * its licensees as provided above.  However, if you add GPL Version 2 code
 * and therefore, elected the GPL Version 2 license, then the option applies
 * only if the new code is made subject to such option by the copyright
 * holder.
 */

package org.glassfish.jersey.internal.inject;

import java.lang.annotation.Annotation;
import java.lang.reflect.Type;
import java.util.ArrayList;
import java.util.Collection;
import java.util.Collections;
import java.util.Comparator;
import java.util.HashMap;
import java.util.IdentityHashMap;
import java.util.LinkedHashMap;
import java.util.LinkedHashSet;
import java.util.LinkedList;
import java.util.List;
import java.util.Map;
import java.util.Set;
import java.util.logging.Level;
import java.util.logging.Logger;
import java.util.stream.Collectors;
import java.util.stream.StreamSupport;

import javax.ws.rs.ConstrainedTo;
import javax.ws.rs.RuntimeType;
import javax.ws.rs.core.Feature;

import org.glassfish.jersey.internal.LocalizationMessages;
import org.glassfish.jersey.model.ContractProvider;
import org.glassfish.jersey.model.internal.RankedComparator;
import org.glassfish.jersey.model.internal.RankedProvider;
import org.glassfish.jersey.spi.Contract;

/**
 * Utility class providing a set of utility methods for easier and more type-safe
 * interaction with an injection layer.
 *
 * @author Marek Potociar (marek.potociar at oracle.com)
 * @author Miroslav Fuksa
 */
public final class Providers {

    private static final Logger LOGGER = Logger.getLogger(Providers.class.getName());

    /**
     * Map of all standard JAX-RS providers and their run-time affinity.
     */
    private static final Map<Class<?>, ProviderRuntime> JAX_RS_PROVIDER_INTERFACE_WHITELIST =
            getJaxRsProviderInterfaces();
    /**
     * Map of all supported external (i.e. non-Jersey) contracts and their run-time affinity.
     */
    private static final Map<Class<?>, ProviderRuntime> EXTERNAL_PROVIDER_INTERFACE_WHITELIST =
            getExternalProviderInterfaces();

    private Providers() {
    }

    private static Map<Class<?>, ProviderRuntime> getJaxRsProviderInterfaces() {
        final Map<Class<?>, ProviderRuntime> interfaces = new HashMap<Class<?>, ProviderRuntime>();

        interfaces.put(javax.ws.rs.ext.ContextResolver.class, ProviderRuntime.BOTH);
        interfaces.put(javax.ws.rs.ext.ExceptionMapper.class, ProviderRuntime.BOTH);
        interfaces.put(javax.ws.rs.ext.MessageBodyReader.class, ProviderRuntime.BOTH);
        interfaces.put(javax.ws.rs.ext.MessageBodyWriter.class, ProviderRuntime.BOTH);
        interfaces.put(javax.ws.rs.ext.ReaderInterceptor.class, ProviderRuntime.BOTH);
        interfaces.put(javax.ws.rs.ext.WriterInterceptor.class, ProviderRuntime.BOTH);
        interfaces.put(javax.ws.rs.ext.ParamConverterProvider.class, ProviderRuntime.BOTH);

        interfaces.put(javax.ws.rs.container.ContainerRequestFilter.class, ProviderRuntime.SERVER);
        interfaces.put(javax.ws.rs.container.ContainerResponseFilter.class, ProviderRuntime.SERVER);
        interfaces.put(javax.ws.rs.container.DynamicFeature.class, ProviderRuntime.SERVER);

        interfaces.put(javax.ws.rs.client.ClientResponseFilter.class, ProviderRuntime.CLIENT);
        interfaces.put(javax.ws.rs.client.ClientRequestFilter.class, ProviderRuntime.CLIENT);
        interfaces.put(javax.ws.rs.client.RxInvokerProvider.class, ProviderRuntime.CLIENT);

        return interfaces;
    }

    private static Map<Class<?>, ProviderRuntime> getExternalProviderInterfaces() {
        final Map<Class<?>, ProviderRuntime> interfaces = new HashMap<Class<?>, ProviderRuntime>();

        // JAX-RS
        interfaces.putAll(JAX_RS_PROVIDER_INTERFACE_WHITELIST);
        interfaces.put(javax.ws.rs.core.Feature.class, ProviderRuntime.BOTH);
        interfaces.put(Binder.class, ProviderRuntime.BOTH);
        return interfaces;
    }

    private enum ProviderRuntime {

        BOTH(null), SERVER(RuntimeType.SERVER), CLIENT(RuntimeType.CLIENT);

        private final RuntimeType runtime;

        private ProviderRuntime(final RuntimeType runtime) {
            this.runtime = runtime;
        }

        public RuntimeType getRuntime() {
            return runtime;
        }
    }

    /**
     * Get the set of default providers registered for the given service provider contract
     * in the underlying {@link InjectionManager injection manager} container.
     *
     * @param <T>             service provider contract Java type.
     * @param injectionManager underlying injection manager.
     * @param contract        service provider contract.
     * @return set of all available default service provider instances for the contract.
     */
    public static <T> Set<T> getProviders(InjectionManager injectionManager, Class<T> contract) {
        Collection<ServiceHolder<T>> providers = getServiceHolders(injectionManager, contract);
        return getProviderClasses(providers);
    }

    /**
     * Get the set of all custom providers registered for the given service provider contract
     * in the underlying {@link InjectionManager injection manager} container.
     *
     * @param <T>             service provider contract Java type.
     * @param injectionManager underlying injection manager.
     * @param contract        service provider contract.
     * @return set of all available service provider instances for the contract.
     */
    public static <T> Set<T> getCustomProviders(InjectionManager injectionManager, Class<T> contract) {
        Collection<ServiceHolder<T>> hk2Providers =
                getServiceHolders(injectionManager, contract, CustomAnnotationLiteral.INSTANCE);
        return getProviderClasses(hk2Providers);
    }

    /**
     * Get the iterable of all providers (custom and default) registered for the given service provider contract
     * in the underlying {@link InjectionManager injection manager} container.
     *
     * @param <T>             service provider contract Java type.
     * @param injectionManager underlying injection manager.
     * @param contract        service provider contract.
     * @return iterable of all available service provider instances for the contract. Return value is never null.
     */
    public static <T> Iterable<T> getAllProviders(InjectionManager injectionManager, Class<T> contract) {
        return getAllProviders(injectionManager, contract, (Comparator<T>) null);
    }

    /**
     * Get the iterable of all {@link RankedProvider providers} (custom and default) registered for the given service provider
     * contract in the underlying {@link InjectionManager injection manager} container.
     *
     * @param <T>             service provider contract Java type.
     * @param injectionManager underlying injection manager.
     * @param contract        service provider contract.
     * @return iterable of all available ranked service providers for the contract. Return value is never null.
     */
    public static <T> Iterable<RankedProvider<T>> getAllRankedProviders(InjectionManager injectionManager, Class<T> contract) {
        List<ServiceHolder<T>> providers = getServiceHolders(injectionManager, contract, CustomAnnotationLiteral.INSTANCE);
        providers.addAll(getServiceHolders(injectionManager, contract));

        LinkedHashMap<ServiceHolder<T>, RankedProvider<T>> providerMap = new LinkedHashMap<>();

        for (ServiceHolder<T> provider : providers) {
            if (!providerMap.containsKey(provider)) {
                Set<Type> contractTypes = provider.getContractTypes();
                Class<?> implementationClass = provider.getImplementationClass();
                boolean proxyGenerated = true;
                for (Type ct : contractTypes) {
                    if (((Class<?>) ct).isAssignableFrom(implementationClass)) {
                        proxyGenerated = false;
                        break;
                    }
                }
                Set<Type> contracts = proxyGenerated ? contractTypes : null;
                providerMap.put(provider, new RankedProvider<>(provider.getInstance(), provider.getRank(), contracts));
            }
        }

        return providerMap.values();
    }

    /**
     * Sort given providers with {@link RankedComparator ranked comparator}.
     *
     * @param comparator comparator to sort the providers with.
     * @param providers  providers to be sorted.
     * @param <T>        service provider contract Java type.
     * @return sorted {@link Iterable iterable} instance containing given providers.
     * The returned value is never {@code null}.
     */
    @SuppressWarnings("TypeMayBeWeakened")
    public static <T> Iterable<T> sortRankedProviders(final RankedComparator<T> comparator,
                                                      final Iterable<RankedProvider<T>> providers) {

        return StreamSupport.stream(providers.spliterator(), false)
<<<<<<< HEAD
                            .sorted(comparator)
                            .map(RankedProvider::getProvider)
                            .collect(Collectors.toList());
=======
                .sorted(comparator)
                .map(RankedProvider::getProvider)
                .collect(Collectors.toList());
>>>>>>> e5eb1331
    }

    /**
     * Merge and sort given providers with {@link RankedComparator ranked comparator}.
     *
     * @param comparator        comparator to sort the providers with.
     * @param providerIterables providers to be sorted.
     * @param <T>               service provider contract Java type.
     * @return merged and sorted {@link Iterable iterable} instance containing given providers.
     * The returned value is never {@code null}.
     */
    @SuppressWarnings("TypeMayBeWeakened")
    public static <T> Iterable<T> mergeAndSortRankedProviders(final RankedComparator<T> comparator,
                                                              final Iterable<Iterable<RankedProvider<T>>> providerIterables) {

        return StreamSupport.stream(providerIterables.spliterator(), false)
<<<<<<< HEAD
                            .flatMap(rankedProviders -> StreamSupport.stream(rankedProviders.spliterator(), false))
                            .sorted(comparator)
                            .map(RankedProvider::getProvider)
                            .collect(Collectors.toList());
=======
                .flatMap(rankedProviders -> StreamSupport.stream(rankedProviders.spliterator(), false))
                .sorted(comparator)
                .map(RankedProvider::getProvider)
                .collect(Collectors.toList());
>>>>>>> e5eb1331
    }

    /**
     * Get the sorted iterable of all {@link RankedProvider providers} (custom and default) registered for the given service
     * provider contract in the underlying {@link InjectionManager injection manager} container.
     *
     * @param <T>             service provider contract Java type.
     * @param injectionManager underlying injection manager.
     * @param contract        service provider contract.
     * @param comparator      comparator to sort the providers with.
     * @return set of all available ranked service providers for the contract. Return value is never null.
     */
    public static <T> Iterable<T> getAllProviders(
            InjectionManager injectionManager, Class<T> contract, RankedComparator<T> comparator) {
        //noinspection unchecked
        return sortRankedProviders(comparator, getAllRankedProviders(injectionManager, contract));
    }

    /**
     * Get collection of all {@link ServiceHolder}s bound for providers (custom and default) registered for the given service
     * provider contract in the underlying {@link InjectionManager injection manager} container.
     *
     * @param <T>             service provider contract Java type.
     * @param injectionManager underlying injection manager.
     * @param contract        service provider contract.
     * @return set of all available service provider instances for the contract
     */
    public static <T> Collection<ServiceHolder<T>> getAllServiceHolders(InjectionManager injectionManager, Class<T> contract) {
        List<ServiceHolder<T>> providers = getServiceHolders(injectionManager, contract, CustomAnnotationLiteral.INSTANCE);
        providers.addAll(getServiceHolders(injectionManager, contract));

        LinkedHashSet<ServiceHolder<T>> providersSet = new LinkedHashSet<>();
        for (ServiceHolder<T> provider : providers) {
            if (!providersSet.contains(provider)) {
                providersSet.add(provider);
            }
        }

        return providersSet;
    }

    private static <T> List<ServiceHolder<T>> getServiceHolders(
            InjectionManager bm, Class<T> contract, Annotation... qualifiers) {
        return bm.getAllServiceHolders(contract, qualifiers);
    }

    /**
     * Returns {@code true} if given component class is a JAX-RS provider.
     *
     * @param clazz class to check.
     * @return {@code true} if the class is a JAX-RS provider, {@code false} otherwise.
     */
    public static boolean isJaxRsProvider(final Class<?> clazz) {
        for (final Class<?> providerType : JAX_RS_PROVIDER_INTERFACE_WHITELIST.keySet()) {
            if (providerType.isAssignableFrom(clazz)) {
                return true;
            }
        }
        return false;
    }

    /**
     * Get the iterable of all providers (custom and default) registered for the given service provider contract
     * in the underlying {@link InjectionManager injection manager} container ordered based on the given {@code comparator}.
     *
     * @param <T>              service provider contract Java type.
     * @param injectionManager underlying injection manager.
     * @param contract         service provider contract.
     * @param comparator       comparator to be used for sorting the returned providers.
     * @return set of all available service provider instances for the contract ordered using the given
     * {@link Comparator comparator}.
     */
    public static <T> Iterable<T> getAllProviders(
            InjectionManager injectionManager, Class<T> contract, Comparator<T> comparator) {
        List<T> providerList = new ArrayList<>(getProviderClasses(getAllServiceHolders(injectionManager, contract)));
        if (comparator != null) {
            providerList.sort(comparator);
        }
        return providerList;
    }

    private static <T> Set<T> getProviderClasses(final Collection<ServiceHolder<T>> providers) {
        return providers.stream()
<<<<<<< HEAD
                        .map(Providers::holder2service)
                        .collect(Collectors.toCollection(LinkedHashSet::new));
=======
                .map(Providers::holder2service)
                .collect(Collectors.toCollection(LinkedHashSet::new));
>>>>>>> e5eb1331
    }

    private static <T> T holder2service(ServiceHolder<T> holder) {
        return (holder != null) ? holder.getInstance() : null;
    }

    /**
     * Returns provider contracts recognized by Jersey that are implemented by the {@code clazz}.
     * Recognized provider contracts include all JAX-RS providers as well as all Jersey SPI
     * components annotated with {@link Contract &#064;Contract} annotation.
     *
     * @param clazz class to extract the provider interfaces from.
     * @return set of provider contracts implemented by the given class.
     */
    public static Set<Class<?>> getProviderContracts(final Class<?> clazz) {
        final Set<Class<?>> contracts = Collections.newSetFromMap(new IdentityHashMap<>());
        computeProviderContracts(clazz, contracts);
        return contracts;
    }

    private static void computeProviderContracts(final Class<?> clazz, final Set<Class<?>> contracts) {
        for (final Class<?> contract : getImplementedContracts(clazz)) {
            if (isSupportedContract(contract)) {
                contracts.add(contract);
            }
            computeProviderContracts(contract, contracts);
        }
    }

    /**
     * Check the {@code component} whether it is appropriate correctly configured for client or server
     * {@link RuntimeType runtime}.
     * <p>
     * If a problem occurs a warning is logged and if the component is not usable at all in the current runtime
     * {@code false} is returned. For classes found during component scanning (scanned=true) certain warnings are
     * completely ignored (e.g. components {@link ConstrainedTo constrained to} the client runtime and found by
     * server-side class path scanning will be silently ignored and no warning will be logged).
     *
     * @param component         the class of the component being checked.
     * @param model             model of the component.
     * @param runtimeConstraint current runtime (client or server).
     * @param scanned           {@code false} if the component type has been registered explicitly;
     *                          {@code true} if the class has been discovered during any form of component scanning.
     * @param isResource        {@code true} if the component is also a resource class.
     * @return {@code true} if component is acceptable for use in the given runtime type, {@code false} otherwise.
     */
    public static boolean checkProviderRuntime(final Class<?> component,
                                               final ContractProvider model,
                                               final RuntimeType runtimeConstraint,
                                               final boolean scanned,
                                               final boolean isResource) {
        final Set<Class<?>> contracts = model.getContracts();
        final ConstrainedTo constrainedTo = component.getAnnotation(ConstrainedTo.class);
        final RuntimeType componentConstraint = constrainedTo == null ? null : constrainedTo.value();
        if (Feature.class.isAssignableFrom(component)) {
            return true;
        }

        final StringBuilder warnings = new StringBuilder();
        try {
            /*
             * Indicates that the provider implements at least one contract compatible
             * with it's implementation class constraint.
             */
            boolean foundComponentCompatible = componentConstraint == null;
            boolean foundRuntimeCompatibleContract = isResource && runtimeConstraint == RuntimeType.SERVER;
            for (final Class<?> contract : contracts) {
                // if the contract is common/not constrained, default to provider constraint
                final RuntimeType contractConstraint = getContractConstraint(contract, componentConstraint);
                foundRuntimeCompatibleContract |= contractConstraint == null || contractConstraint == runtimeConstraint;

                if (componentConstraint != null) {
                    if (contractConstraint != componentConstraint) {
                        //noinspection ConstantConditions
                        warnings.append(LocalizationMessages.WARNING_PROVIDER_CONSTRAINED_TO_WRONG_PACKAGE(
                                component.getName(),
                                componentConstraint.name(),
                                contract.getName(),
                                contractConstraint.name())) // is never null
                                .append(" ");
                    } else {
                        foundComponentCompatible = true;
                    }
                }
            }

            if (!foundComponentCompatible) {
                //noinspection ConstantConditions
                warnings.append(LocalizationMessages.ERROR_PROVIDER_CONSTRAINED_TO_WRONG_PACKAGE(
                        component.getName(),
                        componentConstraint.name())) // is never null
                        .append(" ");
                logProviderSkipped(warnings, component, isResource);
                return false;
            }

            final boolean isProviderRuntimeCompatible;
            // runtimeConstraint vs. providerConstraint
            isProviderRuntimeCompatible = componentConstraint == null || componentConstraint == runtimeConstraint;
            if (!isProviderRuntimeCompatible && !scanned) {
                // log failure for manually registered providers
                warnings.append(LocalizationMessages.ERROR_PROVIDER_CONSTRAINED_TO_WRONG_RUNTIME(
                        component.getName(),
                        componentConstraint.name(),
                        runtimeConstraint.name()))
                        .append(" ");

                logProviderSkipped(warnings, component, isResource);
            }

            // runtimeConstraint vs contractConstraint
            if (!foundRuntimeCompatibleContract && !scanned) {
                warnings.append(LocalizationMessages.ERROR_PROVIDER_REGISTERED_WRONG_RUNTIME(
                        component.getName(),
                        runtimeConstraint.name()))
                        .append(" ");
                logProviderSkipped(warnings, component, isResource);
                return false;
            }

            return isProviderRuntimeCompatible && foundRuntimeCompatibleContract;
        } finally {
            if (warnings.length() > 0) {
                LOGGER.log(Level.WARNING, warnings.toString());
            }
        }
    }

    private static void logProviderSkipped(final StringBuilder sb, final Class<?> provider, final boolean alsoResourceClass) {
        sb.append(alsoResourceClass
                          ? LocalizationMessages.ERROR_PROVIDER_AND_RESOURCE_CONSTRAINED_TO_IGNORED(provider.getName())
                          : LocalizationMessages.ERROR_PROVIDER_CONSTRAINED_TO_IGNORED(provider.getName())).append(" ");
    }

    /**
     * Check if the given Java type is a Jersey-supported contract.
     *
     * @param type contract type.
     * @return {@code true} if given type is a Jersey-supported contract, {@code false} otherwise.
     */
    public static boolean isSupportedContract(final Class<?> type) {
        return (EXTERNAL_PROVIDER_INTERFACE_WHITELIST.get(type) != null || type.isAnnotationPresent(Contract.class));
    }

    private static RuntimeType getContractConstraint(final Class<?> clazz, final RuntimeType defaultConstraint) {
        final ProviderRuntime jaxRsProvider = EXTERNAL_PROVIDER_INTERFACE_WHITELIST.get(clazz);

        RuntimeType result = null;
        if (jaxRsProvider != null) {
            result = jaxRsProvider.getRuntime();
        } else if (clazz.getAnnotation(Contract.class) != null) {
            final ConstrainedTo constrainedToAnnotation = clazz.getAnnotation(ConstrainedTo.class);
            if (constrainedToAnnotation != null) {
                result = constrainedToAnnotation.value();
            }
        }

        return (result == null) ? defaultConstraint : result;
    }

    private static Iterable<Class<?>> getImplementedContracts(final Class<?> clazz) {
        final Collection<Class<?>> list = new LinkedList<>();

        Collections.addAll(list, clazz.getInterfaces());

        final Class<?> superclass = clazz.getSuperclass();
        if (superclass != null) {
            list.add(superclass);
        }

        return list;
    }

    /**
     * Returns {@code true} if the given component class is a provider (implements specific interfaces).
     * See {@link #getProviderContracts}.
     *
     * @param clazz class to test.
     * @return {@code true} if the class is provider, {@code false} otherwise.
     */
    public static boolean isProvider(final Class<?> clazz) {
        return findFirstProviderContract(clazz);
    }

    /**
     * Ensure the supplied implementation classes implement the expected contract.
     *
     * @param contract        contract that is expected to be implemented by the implementation classes.
     * @param implementations contract implementations.
     * @throws java.lang.IllegalArgumentException in case any of the implementation classes does not
     *                                            implement the expected contract.
     */
    public static void ensureContract(final Class<?> contract, final Class<?>... implementations) {
        if (implementations == null || implementations.length <= 0) {
            return;
        }

        final StringBuilder invalidClassNames = new StringBuilder();
        for (final Class<?> impl : implementations) {
            if (!contract.isAssignableFrom(impl)) {
                if (invalidClassNames.length() > 0) {
                    invalidClassNames.append(", ");
                }
                invalidClassNames.append(impl.getName());
            }
        }

        if (invalidClassNames.length() > 0) {
            throw new IllegalArgumentException(LocalizationMessages.INVALID_SPI_CLASSES(
                    contract.getName(),
                    invalidClassNames.toString()));
        }

    }

    private static boolean findFirstProviderContract(final Class<?> clazz) {
        for (final Class<?> contract : getImplementedContracts(clazz)) {
            if (isSupportedContract(contract)) {
                return true;
            }
            if (findFirstProviderContract(contract)) {
                return true;
            }
        }
        return false;
    }
}<|MERGE_RESOLUTION|>--- conflicted
+++ resolved
@@ -231,15 +231,9 @@
                                                       final Iterable<RankedProvider<T>> providers) {
 
         return StreamSupport.stream(providers.spliterator(), false)
-<<<<<<< HEAD
-                            .sorted(comparator)
-                            .map(RankedProvider::getProvider)
-                            .collect(Collectors.toList());
-=======
                 .sorted(comparator)
                 .map(RankedProvider::getProvider)
                 .collect(Collectors.toList());
->>>>>>> e5eb1331
     }
 
     /**
@@ -256,17 +250,10 @@
                                                               final Iterable<Iterable<RankedProvider<T>>> providerIterables) {
 
         return StreamSupport.stream(providerIterables.spliterator(), false)
-<<<<<<< HEAD
-                            .flatMap(rankedProviders -> StreamSupport.stream(rankedProviders.spliterator(), false))
-                            .sorted(comparator)
-                            .map(RankedProvider::getProvider)
-                            .collect(Collectors.toList());
-=======
                 .flatMap(rankedProviders -> StreamSupport.stream(rankedProviders.spliterator(), false))
                 .sorted(comparator)
                 .map(RankedProvider::getProvider)
                 .collect(Collectors.toList());
->>>>>>> e5eb1331
     }
 
     /**
@@ -350,13 +337,8 @@
 
     private static <T> Set<T> getProviderClasses(final Collection<ServiceHolder<T>> providers) {
         return providers.stream()
-<<<<<<< HEAD
-                        .map(Providers::holder2service)
-                        .collect(Collectors.toCollection(LinkedHashSet::new));
-=======
                 .map(Providers::holder2service)
                 .collect(Collectors.toCollection(LinkedHashSet::new));
->>>>>>> e5eb1331
     }
 
     private static <T> T holder2service(ServiceHolder<T> holder) {
