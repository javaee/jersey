/*
 * DO NOT ALTER OR REMOVE COPYRIGHT NOTICES OR THIS HEADER.
 *
<<<<<<< HEAD
 * Copyright (c) 2012-2016 Oracle and/or its affiliates. All rights reserved.
=======
 * Copyright (c) 2012-2017 Oracle and/or its affiliates. All rights reserved.
>>>>>>> e5eb1331
 *
 * The contents of this file are subject to the terms of either the GNU
 * General Public License Version 2 only ("GPL") or the Common Development
 * and Distribution License("CDDL") (collectively, the "License").  You
 * may not use this file except in compliance with the License.  You can
 * obtain a copy of the License at
 * http://glassfish.java.net/public/CDDL+GPL_1_1.html
 * or packager/legal/LICENSE.txt.  See the License for the specific
 * language governing permissions and limitations under the License.
 *
 * When distributing the software, include this License Header Notice in each
 * file and include the License file at packager/legal/LICENSE.txt.
 *
 * GPL Classpath Exception:
 * Oracle designates this particular file as subject to the "Classpath"
 * exception as provided by Oracle in the GPL Version 2 section of the License
 * file that accompanied this code.
 *
 * Modifications:
 * If applicable, add the following below the License Header, with the fields
 * enclosed by brackets [] replaced by your own identifying information:
 * "Portions Copyright [year] [name of copyright owner]"
 *
 * Contributor(s):
 * If you wish your version of this file to be governed by only the CDDL or
 * only the GPL Version 2, indicate your decision by adding "[Contributor]
 * elects to include this software in this distribution under the [CDDL or GPL
 * Version 2] license."  If you don't indicate a single choice of license, a
 * recipient has the option to distribute your version of this file under
 * either the CDDL, the GPL Version 2 or to extend the choice of license to
 * its licensees as provided above.  However, if you add GPL Version 2 code
 * and therefore, elected the GPL Version 2 license, then the option applies
 * only if the new code is made subject to such option by the copyright
 * holder.
 */

package org.glassfish.jersey.message.internal;

import java.io.IOException;
import java.io.OutputStream;
import java.lang.annotation.Annotation;
import java.lang.reflect.Type;
import java.net.URI;
import java.text.ParseException;
import java.util.ArrayList;
import java.util.Collections;
import java.util.Date;
import java.util.HashMap;
import java.util.HashSet;
import java.util.List;
import java.util.Locale;
import java.util.Map;
import java.util.Set;
import java.util.function.Function;
import java.util.logging.Level;
import java.util.logging.Logger;
import java.util.stream.Collectors;

import javax.ws.rs.ProcessingException;
import javax.ws.rs.core.Configuration;
import javax.ws.rs.core.Cookie;
import javax.ws.rs.core.EntityTag;
import javax.ws.rs.core.GenericEntity;
import javax.ws.rs.core.GenericType;
import javax.ws.rs.core.HttpHeaders;
import javax.ws.rs.core.Link;
import javax.ws.rs.core.MediaType;
import javax.ws.rs.core.MultivaluedMap;
import javax.ws.rs.core.NewCookie;
import javax.ws.rs.ext.RuntimeDelegate;

import org.glassfish.jersey.CommonProperties;
import org.glassfish.jersey.internal.LocalizationMessages;
import org.glassfish.jersey.internal.util.ReflectionHelper;

/**
 * Base outbound message context implementation.
 *
 * @author Marek Potociar (marek.potociar at oracle.com)
 */
public class OutboundMessageContext {
    private static final Annotation[] EMPTY_ANNOTATIONS = new Annotation[0];
    private static final List<MediaType> WILDCARD_ACCEPTABLE_TYPE_SINGLETON_LIST =
            Collections.<MediaType>singletonList(MediaTypes.WILDCARD_ACCEPTABLE_TYPE);

    private final MultivaluedMap<String, Object> headers;
    private final CommittingOutputStream committingOutputStream;

    private Object entity;
    private GenericType<?> entityType;
    private Annotation[] entityAnnotations = EMPTY_ANNOTATIONS;
    private OutputStream entityStream;


    /**
     * The callback interface which is used to get the terminal output stream into which the entity should be
     * written and to inform the implementation about the entity size.
     */
    public static interface StreamProvider {
        /**
         * Get the output stream. This method will be called after all the
         * {@link javax.ws.rs.ext.WriterInterceptor writer interceptors} are called and written entity is buffered
         * into the buffer or the buffer exceeds.
         *
         * @param contentLength the size of the buffered entity or -1 if the entity exceeded the maximum buffer
         *                      size or if the buffering is disabled.
         * @return the adapted output stream into which the serialized entity should be written. May return null
         * which will cause ignoring the written entity (in that case the entity will
         * still be written by {@link javax.ws.rs.ext.MessageBodyWriter message body writers}
         * but the output will be ignored).
         * @throws java.io.IOException in case of an IO error.
         */
        public OutputStream getOutputStream(int contentLength) throws IOException;
    }

    /**
     * Create new outbound message context.
     */
    public OutboundMessageContext() {
        this.headers = HeaderUtils.createOutbound();
        this.committingOutputStream = new CommittingOutputStream();
        this.entityStream = committingOutputStream;
    }

    /**
     * Create new outbound message context copying the content
     * of another context.
     *
     * @param original the original outbound message context.
     */
    public OutboundMessageContext(OutboundMessageContext original) {
        this.headers = HeaderUtils.createOutbound();
        this.headers.putAll(original.headers);
        this.committingOutputStream = new CommittingOutputStream();
        this.entityStream = committingOutputStream;

        this.entity = original.entity;
        this.entityType = original.entityType;
        this.entityAnnotations = original.entityAnnotations;
    }

    /**
     * Replace all headers.
     *
     * @param headers new headers.
     */
    public void replaceHeaders(MultivaluedMap<String, Object> headers) {
        getHeaders().clear();
        if (headers != null) {
            getHeaders().putAll(headers);
        }
    }

    /**
     * Get a multi-valued map representing outbound message headers with their values converted
     * to strings.
     *
     * @return multi-valued map of outbound message header names to their string-converted values.
     */
    public MultivaluedMap<String, String> getStringHeaders() {
        return HeaderUtils.asStringHeaders(headers);
    }

    /**
     * Get a message header as a single string value.
     * <p>
     * Each single header value is converted to String using a
     * {@link javax.ws.rs.ext.RuntimeDelegate.HeaderDelegate} if one is available
     * via {@link javax.ws.rs.ext.RuntimeDelegate#createHeaderDelegate(java.lang.Class)}
     * for the header value class or using its {@code toString} method  if a header
     * delegate is not available.
     *
     * @param name the message header.
     * @return the message header value. If the message header is not present then
     * {@code null} is returned. If the message header is present but has no
     * value then the empty string is returned. If the message header is present
     * more than once then the values of joined together and separated by a ','
     * character.
     */
    public String getHeaderString(String name) {
        return HeaderUtils.asHeaderString(headers.get(name), RuntimeDelegate.getInstance());
    }

    /**
     * Get a single typed header value.
     *
     * @param <T>         header value type.
     * @param name        header name.
     * @param valueType   header value class.
     * @param converter   from string conversion function. Is expected to throw {@link ProcessingException}
     *                    if conversion fails.
     * @param convertNull if {@code true} this method calls the provided converter even for {@code null}. Otherwise this
     *                    method returns the {@code null} without calling the converter.
     * @return value of the header, or (possibly converted) {@code null} if not present.
     */
    private <T> T singleHeader(String name, Class<T> valueType, Function<String, T> converter, boolean convertNull) {
        final List<Object> values = headers.get(name);

        if (values == null || values.isEmpty()) {
            return convertNull ? converter.apply(null) : null;
        }
        if (values.size() > 1) {
            throw new HeaderValueException(
                    LocalizationMessages.TOO_MANY_HEADER_VALUES(name, values.toString()),
                    HeaderValueException.Context.OUTBOUND);
        }

        Object value = values.get(0);
        if (value == null) {
            return convertNull ? converter.apply(null) : null;
        }

        if (valueType.isInstance(value)) {
            return valueType.cast(value);
        } else {
            try {
                return converter.apply(HeaderUtils.asString(value, null));
            } catch (ProcessingException ex) {
                throw exception(name, value, ex);
            }
        }
    }

    private static HeaderValueException exception(final String headerName, Object headerValue, Exception e) {
        return new HeaderValueException(LocalizationMessages.UNABLE_TO_PARSE_HEADER_VALUE(headerName, headerValue), e,
                HeaderValueException.Context.OUTBOUND);
    }

    /**
     * Get the mutable message headers multivalued map.
     *
     * @return mutable multivalued map of message headers.
     */
    public MultivaluedMap<String, Object> getHeaders() {
        return headers;
    }

    /**
     * Get message date.
     *
     * @return the message date, otherwise {@code null} if not present.
     */
    public Date getDate() {
        return singleHeader(HttpHeaders.DATE, Date.class, input -> {
            try {
                return HttpHeaderReader.readDate(input);
            } catch (ParseException e) {
                throw new ProcessingException(e);
            }
        }, false);
    }

    /**
     * Get the language of the entity.
     *
     * @return the language of the entity or {@code null} if not specified
     */
    public Locale getLanguage() {
        return singleHeader(HttpHeaders.CONTENT_LANGUAGE, Locale.class, input -> {
            try {
                return new LanguageTag(input).getAsLocale();
            } catch (ParseException e) {
                throw new ProcessingException(e);
            }
        }, false);
    }

    /**
     * Get the media type of the entity.
     *
     * @return the media type or {@code null} if not specified (e.g. there's no
     * message entity).
     */
    public MediaType getMediaType() {
        return singleHeader(HttpHeaders.CONTENT_TYPE, MediaType.class, MediaType::valueOf, false);
    }

    /**
     * Get a list of media types that are acceptable for the message.
     *
     * @return a read-only list of requested message media types sorted according
     * to their q-value, with highest preference first.
     */
    @SuppressWarnings("unchecked")
    public List<MediaType> getAcceptableMediaTypes() {
        final List<Object> values = headers.get(HttpHeaders.ACCEPT);

        if (values == null || values.isEmpty()) {
            return WILDCARD_ACCEPTABLE_TYPE_SINGLETON_LIST;
        }
        final List<MediaType> result = new ArrayList<>(values.size());
        final RuntimeDelegate rd = RuntimeDelegate.getInstance();
        boolean conversionApplied = false;
        for (final Object value : values) {
            try {
                if (value instanceof MediaType) {
                    final AcceptableMediaType _value = AcceptableMediaType.valueOf((MediaType) value);
                    conversionApplied = _value != value; // true if value was not an instance of AcceptableMediaType already
                    result.add(_value);
                } else {
                    conversionApplied = true;
                    result.addAll(HttpHeaderReader.readAcceptMediaType(HeaderUtils.asString(value, rd)));
                }
            } catch (java.text.ParseException e) {
                throw exception(HttpHeaders.ACCEPT, value, e);
            }
        }

        if (conversionApplied) {
            // cache converted
<<<<<<< HEAD
            headers.put(HttpHeaders.ACCEPT,
                        result.stream()
                              .map((Function<MediaType, Object>) mediaType -> mediaType)
                              .collect(Collectors.toList()));
=======
            // cache converted
            headers.put(HttpHeaders.ACCEPT,
                    result.stream()
                          .map((Function<MediaType, Object>) mediaType -> mediaType)
                          .collect(Collectors.toList()));
>>>>>>> e5eb1331
        }

        return Collections.unmodifiableList(result);
    }

    /**
     * Get a list of languages that are acceptable for the message.
     *
     * @return a read-only list of acceptable languages sorted according
     * to their q-value, with highest preference first.
     */
    public List<Locale> getAcceptableLanguages() {
        final List<Object> values = headers.get(HttpHeaders.ACCEPT_LANGUAGE);

        if (values == null || values.isEmpty()) {
            return Collections.singletonList(new AcceptableLanguageTag("*", null).getAsLocale());
        }

        final List<Locale> result = new ArrayList<Locale>(values.size());
        final RuntimeDelegate rd = RuntimeDelegate.getInstance();
        boolean conversionApplied = false;
        for (final Object value : values) {
            if (value instanceof Locale) {
                result.add((Locale) value);
            } else {
                conversionApplied = true;
                try {
                    result.addAll(HttpHeaderReader.readAcceptLanguage(HeaderUtils.asString(value, rd))
                                                  .stream()
                                                  .map(LanguageTag::getAsLocale)
                                                  .collect(Collectors.toList()));
                } catch (java.text.ParseException e) {
                    throw exception(HttpHeaders.ACCEPT_LANGUAGE, value, e);
                }
            }
        }

        if (conversionApplied) {
            // cache converted
            headers.put(HttpHeaders.ACCEPT_LANGUAGE,
                        result.stream()
                              .map((Function<Locale, Object>) locale -> locale)
                              .collect(Collectors.toList()));
        }

        return Collections.unmodifiableList(result);
    }

    /**
     * Get any cookies that accompanied the message.
     *
     * @return a read-only map of cookie name (String) to {@link javax.ws.rs.core.Cookie}.
     */
    public Map<String, Cookie> getRequestCookies() {
        final List<Object> cookies = headers.get(HttpHeaders.COOKIE);
        if (cookies == null || cookies.isEmpty()) {
            return Collections.emptyMap();
        }

        Map<String, Cookie> result = new HashMap<String, Cookie>();
        for (String cookie : HeaderUtils.asStringList(cookies, RuntimeDelegate.getInstance())) {
            if (cookie != null) {
                result.putAll(HttpHeaderReader.readCookies(cookie));
            }
        }
        return result;
    }

    /**
     * Get the allowed HTTP methods from the Allow HTTP header.
     *
     * @return the allowed HTTP methods, all methods will returned as upper case
     * strings.
     */
    public Set<String> getAllowedMethods() {
        final String allowed = getHeaderString(HttpHeaders.ALLOW);
        if (allowed == null || allowed.isEmpty()) {
            return Collections.emptySet();
        }
        try {
            return new HashSet<String>(HttpHeaderReader.readStringList(allowed));
        } catch (java.text.ParseException e) {
            throw exception(HttpHeaders.ALLOW, allowed, e);
        }
    }

    /**
     * Get Content-Length value.
     * <p>
     * <B>Note</B>: {@link #getLengthLong() getLengthLong()}
     * should be preferred over this method, since it returns a {@code long}
     * instead and is therefore more portable.</P>
     *
     * @return Content-Length as a postive integer if present and valid number, {@code -1} if negative number.
     * @throws ProcessingException when {@link Integer#parseInt(String)} (String)} throws {@link NumberFormatException}.
     */
    public int getLength() {
<<<<<<< HEAD
        return singleHeader(HttpHeaders.CONTENT_LENGTH, Integer.class, input -> {
            try {
                if (input != null && !input.isEmpty()) {
                    int i = Integer.parseInt(input);
                    if (i >= 0) {
                        return i;
                    }
=======
        return singleHeader(HttpHeaders.CONTENT_LENGTH, Integer.class, new Function<String, Integer>() {
            @Override
            public Integer apply(String input) {
                try {
                    if (input != null && !input.isEmpty()) {
                        int i = Integer.parseInt(input);
                        if (i >= 0) {
                            return i;
                        }
                    }
                    return -1;

                } catch (NumberFormatException ex) {
                    throw new ProcessingException(ex);
                }
            }
        }, true);
    }

    /**
     * Get Content-Length value.
     *
     * @return Content-Length as a positive long if present and valid number, {@code -1} if negative number.
     * @throws ProcessingException when {@link Long#parseLong(String)} throws {@link NumberFormatException}.
     */
    public long getLengthLong() {
        return singleHeader(HttpHeaders.CONTENT_LENGTH, Long.class, new Function<String, Long>() {
            @Override
            public Long apply(String input) {
                try {
                    if (input != null && !input.isEmpty()) {
                        long l = Long.parseLong(input);
                        if (l >= 0) {
                            return l;
                        }
                    }
                    return -1L;
                } catch (NumberFormatException ex) {
                    throw new ProcessingException(ex);
>>>>>>> e5eb1331
                }
                return -1;
            } catch (NumberFormatException ex) {
                throw new ProcessingException(ex);
            }
        }, true);
    }

    /**
     * Get Content-Length value.
     *
     * @return Content-Length as a positive long if present and valid number, {@code -1} if negative number.
     * @throws ProcessingException when {@link Long#parseLong(String)} throws {@link NumberFormatException}.
     */
    public long getLengthLong() {
        return singleHeader(HttpHeaders.CONTENT_LENGTH, Long.class, input -> {
            try {
                if (input != null && !input.isEmpty()) {
                    long l = Long.parseLong(input);
                    if (l >= 0) {
                        return l;
                    }
                }
                return -1L;
            } catch (NumberFormatException ex) {
                throw new ProcessingException(ex);
            }
        }, true);
    }

    /**
     * Get any new cookies set on the message message.
     *
     * @return a read-only map of cookie name (String) to a {@link javax.ws.rs.core.NewCookie new cookie}.
     */
    public Map<String, NewCookie> getResponseCookies() {
        List<Object> cookies = headers.get(HttpHeaders.SET_COOKIE);
        if (cookies == null || cookies.isEmpty()) {
            return Collections.emptyMap();
        }

        Map<String, NewCookie> result = new HashMap<String, NewCookie>();
        for (String cookie : HeaderUtils.asStringList(cookies, RuntimeDelegate.getInstance())) {
            if (cookie != null) {
                NewCookie newCookie = HttpHeaderReader.readNewCookie(cookie);
                result.put(newCookie.getName(), newCookie);
            }
        }
        return result;
    }

    /**
     * Get the entity tag.
     *
     * @return the entity tag, otherwise {@code null} if not present.
     */
    public EntityTag getEntityTag() {
        return singleHeader(HttpHeaders.ETAG, EntityTag.class, new Function<String, EntityTag>() {
            @Override
            public EntityTag apply(String value) {
                try {
                    return value == null ? null : EntityTag.valueOf(value);
                } catch (IllegalArgumentException ex) {
                    throw new ProcessingException(ex);
                }
            }
        }, false);
    }

    /**
     * Get the last modified date.
     *
     * @return the last modified date, otherwise {@code null} if not present.
     */
    public Date getLastModified() {
        return singleHeader(HttpHeaders.LAST_MODIFIED, Date.class, new Function<String, Date>() {
            @Override
            public Date apply(String input) {
                try {
                    return HttpHeaderReader.readDate(input);
                } catch (ParseException e) {
                    throw new ProcessingException(e);
                }
            }
        }, false);
    }

    /**
     * Get the location.
     *
     * @return the location URI, otherwise {@code null} if not present.
     */
    public URI getLocation() {
        return singleHeader(HttpHeaders.LOCATION, URI.class, new Function<String, URI>() {
            @Override
            public URI apply(String value) {
                try {
                    return value == null ? null : URI.create(value);
                } catch (IllegalArgumentException ex) {
                    throw new ProcessingException(ex);
                }
            }
        }, false);
    }

    /**
     * Get the links attached to the message as header.
     *
     * @return links, may return empty {@link java.util.Set} if no links are present. Never
     * returns {@code null}.
     */
    public Set<Link> getLinks() {
        List<Object> values = headers.get(HttpHeaders.LINK);
        if (values == null || values.isEmpty()) {
            return Collections.emptySet();
        }

        final Set<Link> result = new HashSet<Link>(values.size());
        final RuntimeDelegate rd = RuntimeDelegate.getInstance();
        boolean conversionApplied = false;
        for (final Object value : values) {
            if (value instanceof Link) {
                result.add((Link) value);
            } else {
                conversionApplied = true;
                try {
                    result.add(Link.valueOf(HeaderUtils.asString(value, rd)));
                } catch (IllegalArgumentException e) {
                    throw exception(HttpHeaders.LINK, value, e);
                }
            }
        }

        if (conversionApplied) {
            // cache converted
            headers.put(HttpHeaders.LINK,
                        result.stream()
                              .map((Function<Link, Object>) link -> link)
                              .collect(Collectors.toList()));
        }

        return Collections.unmodifiableSet(result);
    }

    /**
     * Check if link for relation exists.
     *
     * @param relation link relation.
     * @return {@code true} if the for the relation link exists, {@code false}
     * otherwise.
     */
    public boolean hasLink(String relation) {
        for (Link link : getLinks()) {
            List<String> relations = LinkProvider.getLinkRelations(link.getRel());
            if (relations != null && relations.contains(relation)) {
                return true;
            }
        }
        return false;
    }

    /**
     * Get the link for the relation.
     *
     * @param relation link relation.
     * @return the link for the relation, otherwise {@code null} if not present.
     */
    public Link getLink(String relation) {
        for (Link link : getLinks()) {
            List<String> relations = LinkProvider.getLinkRelations(link.getRel());
            if (relations != null && relations.contains(relation)) {
                return link;
            }
        }
        return null;
    }

    /**
     * Convenience method that returns a {@link javax.ws.rs.core.Link.Builder Link.Builder}
     * for the relation.
     *
     * @param relation link relation.
     * @return the link builder for the relation, otherwise {@code null} if not
     * present.
     */
    public Link.Builder getLinkBuilder(String relation) {
        Link link = getLink(relation);
        if (link == null) {
            return null;
        }

        return Link.fromLink(link);
    }

    // Message entity

    /**
     * Check if there is an entity available in the message.
     * <p>
     * The method returns {@code true} if the entity is present, returns
     * {@code false} otherwise.
     *
     * @return {@code true} if there is an entity present in the message,
     * {@code false} otherwise.
     */
    public boolean hasEntity() {
        return entity != null;
    }

    /**
     * Get the message entity Java instance.
     * <p>
     * Returns {@code null} if the message does not contain an entity.
     *
     * @return the message entity or {@code null} if message does not contain an
     * entity body.
     */
    public Object getEntity() {
        return entity;
    }

    /**
     * Set a new message message entity.
     *
     * @param entity entity object.
     * @see javax.ws.rs.ext.MessageBodyWriter
     */
    public void setEntity(Object entity) {
        setEntity(entity, ReflectionHelper.genericTypeFor(entity));
    }

    /**
     * Set a new message message entity.
     *
     * @param entity      entity object.
     * @param annotations annotations attached to the entity.
     * @see javax.ws.rs.ext.MessageBodyWriter
     */
    public void setEntity(Object entity, Annotation[] annotations) {
        setEntity(entity, ReflectionHelper.genericTypeFor(entity));
        setEntityAnnotations(annotations);
    }

    /**
     * Set a new message message entity.
     *
     * @param entity entity object.
     * @param type   entity generic type information.
     * @see javax.ws.rs.ext.MessageBodyWriter
     */
    private void setEntity(Object entity, GenericType<?> type) {
        if (entity instanceof GenericEntity) {
            this.entity = ((GenericEntity) entity).getEntity();
        } else {
            this.entity = entity;
        }
        // ignoring overridden generic entity type information
        this.entityType = type;
    }

    /**
     * Set a new message message entity.
     *
     * @param entity      entity object.
     * @param type        declared entity class.
     * @param annotations annotations attached to the entity.
     * @see javax.ws.rs.ext.MessageBodyWriter
     */
    public void setEntity(Object entity, Type type, Annotation[] annotations) {
        setEntity(entity, new GenericType(type));
        setEntityAnnotations(annotations);
    }

    /**
     * Set a new message message entity.
     *
     * @param entity      entity object.
     * @param annotations annotations attached to the entity.
     * @param mediaType   entity media type.
     * @see javax.ws.rs.ext.MessageBodyWriter
     */
    public void setEntity(Object entity, Annotation[] annotations, MediaType mediaType) {
        setEntity(entity, annotations);
        setMediaType(mediaType);
    }

    /**
     * Set the message content media type.
     *
     * @param mediaType message content media type.
     */
    public void setMediaType(MediaType mediaType) {
        this.headers.putSingle(HttpHeaders.CONTENT_TYPE, mediaType);
    }

    /**
     * Get the raw message entity type information.
     *
     * @return raw message entity type information.
     */
    public Class<?> getEntityClass() {
        return entityType == null ? null : entityType.getRawType();
    }

    /**
     * Get the message entity type information.
     *
     * @return message entity type.
     */
    public Type getEntityType() {
        return entityType == null ? null : entityType.getType();
    }

    /**
     * Set the message entity type information.
     * <p>
     * This method overrides any computed or previously set entity type information.
     *
     * @param type overriding message entity type.
     */
    public void setEntityType(Type type) {
        this.entityType = new GenericType(type);
    }

    /**
     * Get the annotations attached to the entity.
     *
     * @return entity annotations.
     */
    public Annotation[] getEntityAnnotations() {
        return entityAnnotations.clone();
    }

    /**
     * Set the annotations attached to the entity.
     *
     * @param annotations entity annotations.
     */
    public void setEntityAnnotations(Annotation[] annotations) {
        this.entityAnnotations = (annotations == null) ? EMPTY_ANNOTATIONS : annotations;
    }

    /**
     * Get the entity output stream.
     *
     * @return entity output stream.
     */
    public OutputStream getEntityStream() {
        return entityStream;
    }

    /**
     * Set a new entity output stream.
     *
     * @param outputStream new entity output stream.
     */
    public void setEntityStream(OutputStream outputStream) {
        this.entityStream = outputStream;
    }

    /**
     * Enable a buffering of serialized entity. The buffering will be configured from configuration. The property
     * determining the size of the buffer is {@link CommonProperties#OUTBOUND_CONTENT_LENGTH_BUFFER}.
     * </p>
     * The buffering functionality is by default disabled and could be enabled by calling this method. In this case
     * this method must be called before first bytes are written to the {@link #getEntityStream() entity stream}.
     *
     * @param configuration runtime configuration.
     */
    public void enableBuffering(Configuration configuration) {
        final Integer bufferSize = CommonProperties.getValue(configuration.getProperties(),
                configuration.getRuntimeType(), CommonProperties.OUTBOUND_CONTENT_LENGTH_BUFFER, Integer.class);
        if (bufferSize != null) {
            committingOutputStream.enableBuffering(bufferSize);
        } else {
            committingOutputStream.enableBuffering();
        }
    }

    /**
     * Set a stream provider callback.
     * <p/>
     * This method must be called before first bytes are written to the {@link #getEntityStream() entity stream}.
     *
     * @param streamProvider non-{@code null} output stream provider.
     */
    public void setStreamProvider(StreamProvider streamProvider) {
        committingOutputStream.setStreamProvider(streamProvider);
    }


    /**
     * Commits the {@link #getEntityStream() entity stream} if it wasn't already committed.
     *
     * @throws IOException in case of the IO error.
     */
    public void commitStream() throws IOException {
        if (!committingOutputStream.isCommitted()) {
            entityStream.flush();
            if (!committingOutputStream.isCommitted()) {
                committingOutputStream.commit();
                committingOutputStream.flush();
            }
        }
    }

    /**
     * Returns {@code true} if the entity stream has been committed.
     *
     * @return {@code true} if the entity stream has been committed. Otherwise returns {@code false}.
     */
    public boolean isCommitted() {
        return committingOutputStream.isCommitted();
    }

    /**
     * Closes the context. Flushes and closes the entity stream.
     */
    public void close() {
        if (hasEntity()) {
            try {
                final OutputStream es = getEntityStream();
                es.flush();
                es.close();
            } catch (IOException e) {
                // Happens when the client closed connection before receiving the full response.
                // This is OK and not interesting in vast majority of the cases
                // hence the log level set to FINE to make sure it does not flood the log unnecessarily
                // (especially for clients disconnecting from SSE listening, which is very common).
                Logger.getLogger(OutboundMessageContext.class.getName()).log(Level.FINE, e.getMessage(), e);
            } finally {
                // In case some of the output stream wrapper does not delegate close() call we
                // close the root stream manually to make sure it commits the data.
                if (!committingOutputStream.isClosed()) {
                    try {
                        committingOutputStream.close();
                    } catch (IOException e) {
                        // Just log the exception
                        Logger.getLogger(OutboundMessageContext.class.getName()).log(Level.FINE, e.getMessage(), e);
                    }
                }
            }
        }
    }
}<|MERGE_RESOLUTION|>--- conflicted
+++ resolved
@@ -1,11 +1,7 @@
 /*
  * DO NOT ALTER OR REMOVE COPYRIGHT NOTICES OR THIS HEADER.
  *
-<<<<<<< HEAD
- * Copyright (c) 2012-2016 Oracle and/or its affiliates. All rights reserved.
-=======
  * Copyright (c) 2012-2017 Oracle and/or its affiliates. All rights reserved.
->>>>>>> e5eb1331
  *
  * The contents of this file are subject to the terms of either the GNU
  * General Public License Version 2 only ("GPL") or the Common Development
@@ -316,18 +312,10 @@
 
         if (conversionApplied) {
             // cache converted
-<<<<<<< HEAD
             headers.put(HttpHeaders.ACCEPT,
                         result.stream()
                               .map((Function<MediaType, Object>) mediaType -> mediaType)
                               .collect(Collectors.toList()));
-=======
-            // cache converted
-            headers.put(HttpHeaders.ACCEPT,
-                    result.stream()
-                          .map((Function<MediaType, Object>) mediaType -> mediaType)
-                          .collect(Collectors.toList()));
->>>>>>> e5eb1331
         }
 
         return Collections.unmodifiableList(result);
@@ -425,7 +413,7 @@
      * @throws ProcessingException when {@link Integer#parseInt(String)} (String)} throws {@link NumberFormatException}.
      */
     public int getLength() {
-<<<<<<< HEAD
+
         return singleHeader(HttpHeaders.CONTENT_LENGTH, Integer.class, input -> {
             try {
                 if (input != null && !input.isEmpty()) {
@@ -433,49 +421,9 @@
                     if (i >= 0) {
                         return i;
                     }
-=======
-        return singleHeader(HttpHeaders.CONTENT_LENGTH, Integer.class, new Function<String, Integer>() {
-            @Override
-            public Integer apply(String input) {
-                try {
-                    if (input != null && !input.isEmpty()) {
-                        int i = Integer.parseInt(input);
-                        if (i >= 0) {
-                            return i;
-                        }
-                    }
-                    return -1;
-
-                } catch (NumberFormatException ex) {
-                    throw new ProcessingException(ex);
-                }
-            }
-        }, true);
-    }
-
-    /**
-     * Get Content-Length value.
-     *
-     * @return Content-Length as a positive long if present and valid number, {@code -1} if negative number.
-     * @throws ProcessingException when {@link Long#parseLong(String)} throws {@link NumberFormatException}.
-     */
-    public long getLengthLong() {
-        return singleHeader(HttpHeaders.CONTENT_LENGTH, Long.class, new Function<String, Long>() {
-            @Override
-            public Long apply(String input) {
-                try {
-                    if (input != null && !input.isEmpty()) {
-                        long l = Long.parseLong(input);
-                        if (l >= 0) {
-                            return l;
-                        }
-                    }
-                    return -1L;
-                } catch (NumberFormatException ex) {
-                    throw new ProcessingException(ex);
->>>>>>> e5eb1331
                 }
                 return -1;
+
             } catch (NumberFormatException ex) {
                 throw new ProcessingException(ex);
             }
