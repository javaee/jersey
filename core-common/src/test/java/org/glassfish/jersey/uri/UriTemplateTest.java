--- conflicted
+++ resolved
@@ -348,20 +348,6 @@
     
     @Test
     public void testSpecificCharacterPosition() {
-<<<<<<< HEAD
-        _testSpecificCharacterPosition("/test/coverage/100%", 
-                                       "/test/coverage/100%");
-        _testSpecificCharacterPosition("/test/coverrage/100%/done", 
-                                       "/test/coverrage/100%/done");
-        _testSpecificCharacterPosition("/test/coverrage/100%26done", 
-                                       "/test/coverrage/100%26done");
-        _testSpecificCharacterPosition("/test/coverrage/100%;today", 
-                                       "/test/coverrage/100%;today");
-    }
-
-    private void _testSpecificCharacterPosition(String uri, String expected) {
-        assertEquals(expected, new UriTemplate(uri).getPattern().getRegex());
-=======
         _testSpecificCharacterPosition("/test/coverage/100%"); 
         _testSpecificCharacterPosition("/test/coverrage/100%/done");
         _testSpecificCharacterPosition("/test/coverrage/100%26done");
@@ -370,7 +356,6 @@
 
     private void _testSpecificCharacterPosition(String uri) {
         assertEquals(uri, new UriTemplate(uri).getPattern().getRegex());
->>>>>>> 8c24ae3e
     }
 
     @Test
