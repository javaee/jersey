--- conflicted
+++ resolved
@@ -44,11 +44,7 @@
     <parent>
         <groupId>org.glassfish.jersey.security</groupId>
         <artifactId>project</artifactId>
-<<<<<<< HEAD
-        <version>3.0-SNAPSHOT</version>
-=======
         <version>2.26-SNAPSHOT</version>
->>>>>>> e5eb1331
     </parent>
 
     <artifactId>oauth1-client</artifactId>
