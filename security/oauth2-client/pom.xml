--- conflicted
+++ resolved
@@ -43,11 +43,7 @@
     <parent>
         <groupId>org.glassfish.jersey.security</groupId>
         <artifactId>project</artifactId>
-<<<<<<< HEAD
-        <version>3.0-SNAPSHOT</version>
-=======
         <version>2.26-SNAPSHOT</version>
->>>>>>> e5eb1331
     </parent>
     <modelVersion>4.0.0</modelVersion>
 
